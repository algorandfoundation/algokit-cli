--- conflicted
+++ resolved
@@ -84,14 +84,7 @@
 
 ## Prerequisites
 
-<<<<<<< HEAD
-The specific installation methods document the prerequisites for running AlgoKit.
-Additionally, AlgoKit has some runtime dependencies that also need to be available for particular commands.
-=======
 The key required dependency is Python 3.10+, but some of the installation options below will install that for you. We recommend using Python 3.12+, as the `algokit compile python` command requires this version.
-
-AlgoKit also has some runtime dependencies that also need to be available for particular commands.
->>>>>>> 7162a627
 
 > **Note**
 > You can still install and use AlgoKit without these dependencies, and AlgoKit will tell you if you are missing one for a given command.
@@ -132,31 +125,9 @@
 
 2. Install using winget
 
-<<<<<<< HEAD
    ```shell
    winget install algokit
    ```
-=======
-   1. Install python: `winget install python.python.3.11`
-   2. Restart the terminal to ensure Python and pip are available on the path
-
-      > **Note**
-      > Windows has a feature called **App Execution Aliases** that provides redirects for the Python command that guide users to the
-      > Windows Store. Unfortunately these aliases can prevent normal execution of Python if Python is installed via other means, to disable them
-      > search for **Manage app execution aliases** from the start menu, and then turn off entries listed as
-      > **App Installer python.exe** or **App Installer python3.exe**.
-
-   3. Install pipx:
-
-      ```
-      pip install --user pipx
-      python -m pipx ensurepath
-      ```
-
-   4. Restart the terminal to ensure pipx is available on the path
-   5. Install AlgoKit via pipx: `pipx install algokit`
-   6. Restart the terminal to ensure AlgoKit is available on the path
->>>>>>> 7162a627
 
 3. [Verify installation](#verify-installation)
 
