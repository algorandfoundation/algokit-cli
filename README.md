# AlgoKit CLI

The Algorand AlgoKit CLI is the one-stop shop tool for developers building on the Algorand network.

AlgoKit gets developers of all levels up and running with a familiar, fun and productive development environment in minutes. The goal of AlgoKit is to help developers build and launch secure, automated production-ready applications rapidly.

[Install AlgoKit](#install)

## Use Cases

- Building and deploying Algorand PyTEAL smart contracts

## Features

- [AlgoKit Bootstrap](docs/features/bootstrap.md) - Bootstrap AlgoKit project dependencies
- [AlgoKit Completions](docs/features/completions.md) - Install shell completions for AlgoKit
- [AlgoKit Doctor](docs/features/doctor.md) - Check AlgoKit installation and dependencies
- [AlgoKit Explore](docs/features/explore.md) - Explore Algorand Blockchains using Dappflow
<<<<<<< HEAD
- [AlgoKit Init](docs/features/init.md) - Initialize Algorand projects from templates
=======
- [AlgoKit Goal](docs/features/goal.md) - Run the Algorand goal CLI against the AlgoKit Sandbox
>>>>>>> cf891dd4
- [AlgoKit Sandbox](docs/features/sandbox.md) - Manage a locally sandboxed private Algorand network

## Roadmap

This tool is currently in early development. Feel free to explore the repository and install the tool, but be aware that this is a work in progress and features may not be stable at this stage.

- Building and deploying Algorand dApps

## Guiding Principles

Algorand AlgoKit is guided by the following solution principles which flow through to the applications created by developers.

1. **Cohesive dev tool suite**: Using AlgoKit should feel professional and cohesive, like it was designed to work together, for the developer; not against them. Developers are guided towards delivering end-to-end, high quality outcomes on MainNet so they and Algorand are more likely to be successful.
2. **Seamless onramp**: New developers have a seamless experience to get started and they are guided into a pit of success with best practices, supported by great training collateral; you should be able to go from nothing to debugging code in 5 minutes.
3. **Leverage existing ecosystem**: AlgoKit functionality gets into the hands of Algorand developers quickly by building on top of the existing ecosystem wherever possible and aligned to these principles.
4. **Sustainable**: AlgoKit should be built in a flexible fashion with long-term maintenance in mind. Updates to latest patches in dependencies, Algorand protocol development updates, and community contributions and feedback will all feed in to the evolution of the software.
5. **Secure by default**: Include defaults, patterns and tooling that help developers write secure code and reduce the likelihood of security incidents in the Algorand ecosystem. This solution should help Algorand be the most secure Blockchain ecosystem.
6. **Extensible**: Be extensible for community contribution rather than stifling innovation, bottlenecking all changes through the Algorand Foundation and preventing the opportunity for other ecosystems being represented (e.g. Go, Rust, etc.). This helps make devs feel welcome and is part of the dev experience, plus it makes it easier to add features sustainably.
7. **Meet devs where they are**: Make Blockchain development mainstream by giving all developers an idiomatic development experience in the operating system, IDE and language they are comfortable with so they can dive in quickly and have less they need to learn before being productive.
8. **Modular components**: Solution components should be modular and loosely coupled to facilitate efficient parallel development by small, effective teams, reduced architectural complexity and allowing developers to pick and choose the specific tools and capabilities they want to use based on their needs and what they are comfortable with.

## Is this for me?

The target audience for this tool is software developers building applications on the Algorand network. A working knowledge of using a command line interfaces and experience using the supported programming languages is assumed.

## Contributing

This is an open source project managed by the Algorand Foundation. See the [contributing page](CONTRIBUTING.MD) to learn about making improvements to the CLI tool itself, including developer setup instructions.

# Install

## ⚠️ Beta Software ⚠️

**Work In Progress:** This tool is currently in the early stages of development, use at your own risk and please provide us feedback as you use it so we can make it better!

## Prerequisites

AlgoKit has some runtime dependencies that also need to be available for particular commands.

> __Note__
>  You can install and use AlgoKit without these dependencies and AlgoKit will tell you if you are missing one for a given command.

- Git - Git is used when creating and updating projects from templates
- Docker - Docker is used to run the AlgoKit Sandbox environment

AlgoKit can be installed using OS specific package managers, or using the python tool [pipx](https://pypa.github.io/pipx/) see below for specific installation instructions.

- [Windows](#install-algokit-on-windows)
- [Mac](#install-algokit-on-mac)
- [Linux](#install-algokit-on-linux)
- [pipx](#install-algokit-with-pipx-on-any-os)

## Install AlgoKit on Windows

> __Note__ 
> This method will install the most recent python3 version through chocolatey. If you already have python installed, you may prefer to use `pipx install algokit` as explained [here](#install-algokit-with-pipx-on-any-os).

1. Ensure Prerequisites are installed

   - [Chocolatey](https://chocolatey.org/install)
   - [Git](https://github.com/git-guides/install-git#install-git-on-windows) (or `choco install git`)
   - [Docker](https://docs.docker.com/desktop/install/windows-install/) (or `choco install docker-desktop`)
      > __Note__
      > See [here](docs/features/sandbox.md#prerequisites) for more tips on installing Docker on Windows

2. Install using Chocolatey

   - Install AlgoKit: `choco install algokit`
   - Update AlgoKit: `choco upgrade algokit`
   - Remove AlgoKit: `choco uninstall algokit`

3. [Verify installation](#verify-installation)

## Install AlgoKit on Mac

> __Note__ 
> This method will install Python 3.10 as a dependency via Brew. If you already have python installed, you may prefer to use `pipx install algokit` as explained [here](#install-algokit-with-pipx-on-any-os).

1. Ensure Prerequisites are installed

   - [Brew](https://docs.brew.sh/Installation)
   - [Git](https://github.com/git-guides/install-git#install-git-on-mac) should already be available if brew is installed
   - [Docker](https://docs.docker.com/desktop/install/mac-install/) (or `brew install --cask docker-desktop`)

2. Install using Brew

   - Install AlgoKit: `brew install algorandfoundation/tap/algokit`
   - Update AlgoKit: `brew upgrade algokit`
   - Remove AlgoKit: `brew uninstall algokit`

3. [Verify installation](#verify-installation)

## Install AlgoKit on Linux

1. Ensure Prerequisites are installed

   - [Git](https://github.com/git-guides/install-git#install-git-on-linux)
   - [Docker](https://docs.docker.com/desktop/install/linux-install/)
   - [Python 3.10+](https://www.python.org/downloads/)

     > __Note__ 
     > There is probably a better way to install Python than to download it directly, e.g. your local Linux package manager

   - [pipx](https://pypa.github.io/pipx/#on-linux-install-via-pip-requires-pip-190-or-later)

2. Continue with step 2 in the following section to install via [pipx](#install-algokit-with-pipx-on-any-os)

## Install AlgoKit with pipx on any OS

1. Ensure Prerequisites are installed

   - [Git](https://github.com/git-guides/install-git)
   - [Docker](https://docs.docker.com/get-docker/)
   - [Python 3.10+](https://www.python.org/downloads/)
   - [pipx](https://pypa.github.io/pipx/installation/)

2. Install using pipx

   - Install AlgoKit: `pipx install algokit`
   - Update AlgoKit: `pipx upgrade algokit`
   - Remove AlgoKit: `pipx uninstall algokit`

3. [Verify installation](#verify-installation)

## Verify installation

Verify AlgoKit is installed correctly by running `algokit --version` and you should see output similar to

```
algokit, version 0.8.0
```

It is also recommended to run `algokit doctor` to verify there are no issues in your local environment

```
timestamp: 2023-01-03T06:41:10+00:00
AlgoKit: 0.1.0
AlgoKit Python: 3.11.0 (main, Oct 26 2022, 19:06:18) [Clang 14.0.0 (clang-1400.0.29.202)] (location: /Users/algokit/.local/pipx/venvs/algokit)
OS: macOS-13.1-arm64-arm-64bit
docker: 20.10.21
docker compose: 2.13.0
git: 2.37.1
python: 3.10.9 (location:  /opt/homebrew/bin/python)
python3: 3.10.9 (location:  /opt/homebrew/bin/python3)
pipx: 1.1.0
poetry: 1.2.2
node: 18.12.1
npm: 8.19.2
brew: 3.6.16

If you are experiencing a problem with AlgoKit, feel free to submit an issue via:
https://github.com/algorandfoundation/algokit-cli/issues/new
Please include this output, if you want to populate this message in your clipboard, run `algokit doctor -c`
```<|MERGE_RESOLUTION|>--- conflicted
+++ resolved
@@ -16,11 +16,8 @@
 - [AlgoKit Completions](docs/features/completions.md) - Install shell completions for AlgoKit
 - [AlgoKit Doctor](docs/features/doctor.md) - Check AlgoKit installation and dependencies
 - [AlgoKit Explore](docs/features/explore.md) - Explore Algorand Blockchains using Dappflow
-<<<<<<< HEAD
+- [AlgoKit Goal](docs/features/goal.md) - Run the Algorand goal CLI against the AlgoKit Sandbox
 - [AlgoKit Init](docs/features/init.md) - Initialize Algorand projects from templates
-=======
-- [AlgoKit Goal](docs/features/goal.md) - Run the Algorand goal CLI against the AlgoKit Sandbox
->>>>>>> cf891dd4
 - [AlgoKit Sandbox](docs/features/sandbox.md) - Manage a locally sandboxed private Algorand network
 
 ## Roadmap
