--- conflicted
+++ resolved
@@ -7,14 +7,6 @@
     - [-v, --verbose](#-v---verbose)
     - [--color, --no-color](#--color---no-color)
     - [--skip-version-check](#--skip-version-check)
-<<<<<<< HEAD
-  - [completions](#completions)
-    - [install](#install)
-    - [Options](#options-1)
-    - [--shell ](#--shell-)
-    - [uninstall](#uninstall)
-    - [Options](#options-2)
-=======
   - [bootstrap](#bootstrap)
     - [Options](#options-1)
     - [--force](#--force)
@@ -41,17 +33,11 @@
     - [--shell ](#--shell-)
     - [uninstall](#uninstall)
     - [Options](#options-6)
->>>>>>> 03f0816a
     - [--shell ](#--shell--1)
   - [config](#config)
     - [version-prompt](#version-prompt)
     - [Arguments](#arguments-2)
     - [ENABLE](#enable)
-<<<<<<< HEAD
-  - [dispenser](#dispenser)
-    - [fund](#fund)
-    - [Options](#options-3)
-=======
   - [deploy](#deploy)
     - [Options](#options-7)
     - [-C, --command ](#-c---command-)
@@ -64,51 +50,19 @@
   - [dispenser](#dispenser)
     - [fund](#fund)
     - [Options](#options-8)
->>>>>>> 03f0816a
     - [-r, --receiver ](#-r---receiver-)
     - [-a, --amount ](#-a---amount-)
     - [--whole-units](#--whole-units)
     - [limit](#limit)
-<<<<<<< HEAD
-    - [Options](#options-4)
-    - [--whole-units](#--whole-units-1)
-    - [login](#login)
-    - [Options](#options-5)
-=======
     - [Options](#options-9)
     - [--whole-units](#--whole-units-1)
     - [login](#login)
     - [Options](#options-10)
->>>>>>> 03f0816a
     - [--ci](#--ci)
     - [-o, --output ](#-o---output-)
     - [-f, --file ](#-f---file-)
     - [logout](#logout)
     - [refund](#refund)
-<<<<<<< HEAD
-    - [Options](#options-6)
-    - [-t, --txID ](#-t---txid-)
-  - [doctor](#doctor)
-    - [Options](#options-7)
-    - [-c, --copy-to-clipboard](#-c---copy-to-clipboard)
-  - [explore](#explore)
-    - [Arguments](#arguments-1)
-    - [NETWORK](#network)
-  - [generate](#generate)
-    - [client](#client)
-    - [Options](#options-8)
-    - [-o, --output ](#-o---output--1)
-    - [-l, --language ](#-l---language-)
-    - [Arguments](#arguments-2)
-    - [APP_SPEC_PATH_OR_DIR](#app_spec_path_or_dir)
-  - [goal](#goal)
-    - [Options](#options-9)
-    - [--console](#--console)
-    - [Arguments](#arguments-3)
-    - [GOAL_ARGS](#goal_args)
-  - [init](#init)
-    - [Options](#options-10)
-=======
     - [Options](#options-11)
     - [-t, --txID ](#-t---txid-)
   - [doctor](#doctor)
@@ -131,7 +85,6 @@
     - [GOAL_ARGS](#goal_args)
   - [init](#init)
     - [Options](#options-15)
->>>>>>> 03f0816a
     - [-n, --name ](#-n---name-)
     - [-t, --template ](#-t---template-)
     - [--template-url ](#--template-url-)
@@ -147,16 +100,6 @@
     - [console](#console)
     - [explore](#explore-1)
     - [logs](#logs)
-<<<<<<< HEAD
-    - [Options](#options-11)
-    - [--follow, -f](#--follow--f)
-    - [--tail ](#--tail-)
-    - [reset](#reset)
-    - [Options](#options-12)
-    - [--update, --no-update](#--update---no-update)
-    - [start](#start)
-    - [Options](#options-13)
-=======
     - [Options](#options-16)
     - [--follow, -f](#--follow--f)
     - [--tail ](#--tail-)
@@ -165,7 +108,6 @@
     - [--update, --no-update](#--update---no-update)
     - [start](#start)
     - [Options](#options-18)
->>>>>>> 03f0816a
     - [-n, --name ](#-n---name--1)
     - [status](#status)
     - [stop](#stop)
@@ -207,11 +149,7 @@
     - [--diff](#--diff)
     - [-o, --output ](#-o---output--2)
     - [-e, --exclude ](#-e---exclude-)
-<<<<<<< HEAD
-    - [Arguments](#arguments-6)
-=======
     - [Arguments](#arguments-7)
->>>>>>> 03f0816a
     - [INPUT_PATHS](#input_paths)
     - [ipfs](#ipfs)
     - [Options](#options-20)
@@ -232,32 +170,20 @@
     - [nfd-lookup](#nfd-lookup)
     - [Options](#options-22)
     - [-o, --output ](#-o---output--3)
-<<<<<<< HEAD
-    - [Arguments](#arguments-7)
-=======
     - [Arguments](#arguments-8)
->>>>>>> 03f0816a
     - [VALUE](#value)
     - [opt-in](#opt-in)
     - [Options](#options-23)
     - [-a, --account ](#-a---account-)
     - [-n, --network ](#-n---network--1)
-<<<<<<< HEAD
-    - [Arguments](#arguments-8)
-=======
     - [Arguments](#arguments-9)
->>>>>>> 03f0816a
     - [ASSET_IDS](#asset_ids)
     - [opt-out](#opt-out)
     - [Options](#options-24)
     - [-a, --account ](#-a---account--1)
     - [--all](#--all)
     - [-n, --network ](#-n---network--2)
-<<<<<<< HEAD
-    - [Arguments](#arguments-9)
-=======
     - [Arguments](#arguments-10)
->>>>>>> 03f0816a
     - [ASSET_IDS](#asset_ids-1)
     - [send](#send)
     - [Options](#options-25)
@@ -286,26 +212,13 @@
     - [-a, --alias ](#-a---alias-)
     - [--file-path ](#--file-path-)
     - [-f, --force](#-f---force)
-<<<<<<< HEAD
-    - [Arguments](#arguments-10)
-=======
     - [Arguments](#arguments-11)
->>>>>>> 03f0816a
     - [KEYWORD](#keyword)
     - [wallet](#wallet)
     - [Options](#options-29)
     - [-a, --address ](#-a---address-)
     - [-m, --mnemonic](#-m---mnemonic)
     - [-f, --force](#-f---force-1)
-<<<<<<< HEAD
-    - [Arguments](#arguments-11)
-    - [ALIAS_NAME](#alias_name)
-    - [Arguments](#arguments-12)
-    - [ALIAS](#alias)
-    - [Options](#options-30)
-    - [-f, --force](#-f---force-2)
-    - [Arguments](#arguments-13)
-=======
     - [Arguments](#arguments-12)
     - [ALIAS_NAME](#alias_name)
     - [Arguments](#arguments-13)
@@ -313,7 +226,6 @@
     - [Options](#options-30)
     - [-f, --force](#-f---force-2)
     - [Arguments](#arguments-14)
->>>>>>> 03f0816a
     - [ALIAS](#alias-1)
     - [Options](#options-31)
     - [-f, --force](#-f---force-3)
@@ -346,8 +258,6 @@
 ### --skip-version-check
 Skip version checking and prompting.
 
-<<<<<<< HEAD
-=======
 ## bootstrap
 
 Expedited initial setup for any developer by installing and configuring dependencies and other
@@ -450,7 +360,6 @@
 ### PUYAPY_ARGS
 Optional argument(s)
 
->>>>>>> 03f0816a
 ## completions
 
 Install and Uninstall AlgoKit shell integrations.
