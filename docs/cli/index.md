--- conflicted
+++ resolved
@@ -100,11 +100,9 @@
     - [status](#status)
     - [stop](#stop)
   - [task](#task)
-<<<<<<< HEAD
+    - [ipfs](#ipfs)
+    - [Options](#options-17)
     - [nfd-lookup](#nfd-lookup)
-=======
-    - [ipfs](#ipfs)
->>>>>>> 54b8a5ed
     - [Options](#options-17)
     - [-o, --output ](#-o---output--2)
     - [Arguments](#arguments-5)
@@ -706,7 +704,48 @@
 algokit task [OPTIONS] COMMAND [ARGS]...
 ```
 
-<<<<<<< HEAD
+### ipfs
+
+Upload files to IPFS using Web3 Storage provider.
+
+```shell
+algokit task ipfs [OPTIONS] COMMAND [ARGS]...
+```
+
+#### login
+
+Login to web3 storage ipfs provider.
+
+```shell
+algokit task ipfs login [OPTIONS]
+```
+
+#### logout
+
+Logout of web3 storage ipfs provider.
+
+```shell
+algokit task ipfs logout [OPTIONS]
+```
+
+#### upload
+
+Upload a file to web3 storage ipfs provider. Please note, max file size is 100MB.
+
+```shell
+algokit task ipfs upload [OPTIONS]
+```
+
+### Options
+
+
+### -f, --file <file_path>
+**Required** Path to the file to upload.
+
+
+### -n, --name <name>
+Human readable name for this upload, for use in file listings.
+
 ### nfd-lookup
 
 Perform a lookup via NFD domain or address, returning the associated address or domain respectively.
@@ -732,49 +771,6 @@
 
 ### VALUE
 Required argument
-=======
-### ipfs
-
-Upload files to IPFS using Web3 Storage provider.
-
-```shell
-algokit task ipfs [OPTIONS] COMMAND [ARGS]...
-```
-
-#### login
-
-Login to web3 storage ipfs provider.
-
-```shell
-algokit task ipfs login [OPTIONS]
-```
-
-#### logout
-
-Logout of web3 storage ipfs provider.
-
-```shell
-algokit task ipfs logout [OPTIONS]
-```
-
-#### upload
-
-Upload a file to web3 storage ipfs provider. Please note, max file size is 100MB.
-
-```shell
-algokit task ipfs upload [OPTIONS]
-```
-
-### Options
-
-
-### -f, --file <file_path>
-**Required** Path to the file to upload.
-
-
-### -n, --name <name>
-Human readable name for this upload, for use in file listings.
->>>>>>> 54b8a5ed
 
 ### send
 
