# AlgoKit CLI Reference Documentation


- [algokit](#algokit)
    - [Options](#options)
    - [--version](#--version)
    - [-v, --verbose](#-v---verbose)
    - [--color, --no-color](#--color---no-color)
    - [--skip-version-check](#--skip-version-check)
  - [bootstrap](#bootstrap)
    - [Options](#options-1)
    - [--force](#--force)
    - [all](#all)
    - [Options](#options-2)
    - [--interactive, --non-interactive, --ci](#--interactive---non-interactive---ci)
    - [env](#env)
    - [Options](#options-3)
    - [--interactive, --non-interactive, --ci](#--interactive---non-interactive---ci-1)
    - [npm](#npm)
    - [poetry](#poetry)
  - [completions](#completions)
    - [install](#install)
    - [Options](#options-4)
    - [--shell ](#--shell-)
    - [uninstall](#uninstall)
    - [Options](#options-5)
    - [--shell ](#--shell--1)
  - [config](#config)
    - [version-prompt](#version-prompt)
    - [Arguments](#arguments)
    - [ENABLE](#enable)
  - [deploy](#deploy)
    - [Options](#options-6)
    - [-C, --command ](#-c---command-)
    - [--interactive, --non-interactive, --ci](#--interactive---non-interactive---ci-2)
    - [-P, --path ](#-p---path-)
    - [--deployer ](#--deployer-)
    - [--dispenser ](#--dispenser-)
    - [Arguments](#arguments-1)
    - [ENVIRONMENT_NAME](#environment_name)
  - [dispenser](#dispenser)
    - [fund](#fund)
    - [Options](#options-7)
    - [-r, --receiver ](#-r---receiver-)
    - [-a, --amount ](#-a---amount-)
    - [--whole-units](#--whole-units)
    - [limit](#limit)
    - [Options](#options-8)
    - [--whole-units](#--whole-units-1)
    - [login](#login)
    - [Options](#options-9)
    - [--ci](#--ci)
    - [-o, --output ](#-o---output-)
    - [-f, --file ](#-f---file-)
    - [logout](#logout)
    - [refund](#refund)
    - [Options](#options-10)
    - [-t, --txID ](#-t---txid-)
  - [doctor](#doctor)
    - [Options](#options-11)
    - [-c, --copy-to-clipboard](#-c---copy-to-clipboard)
  - [explore](#explore)
    - [Arguments](#arguments-2)
    - [NETWORK](#network)
  - [generate](#generate)
    - [client](#client)
    - [Options](#options-12)
    - [-o, --output ](#-o---output--1)
    - [-l, --language ](#-l---language-)
    - [Arguments](#arguments-3)
    - [APP_SPEC_PATH_OR_DIR](#app_spec_path_or_dir)
  - [goal](#goal)
    - [Options](#options-13)
    - [--console](#--console)
    - [Arguments](#arguments-4)
    - [GOAL_ARGS](#goal_args)
  - [init](#init)
    - [Options](#options-14)
    - [-n, --name ](#-n---name-)
    - [-t, --template ](#-t---template-)
    - [--template-url ](#--template-url-)
    - [--template-url-ref ](#--template-url-ref-)
    - [--UNSAFE-SECURITY-accept-template-url](#--unsafe-security-accept-template-url)
    - [--git, --no-git](#--git---no-git)
    - [--defaults](#--defaults)
    - [--bootstrap, --no-bootstrap](#--bootstrap---no-bootstrap)
    - [--ide, --no-ide](#--ide---no-ide)
    - [-a, --answer  ](#-a---answer--)
  - [localnet](#localnet)
    - [console](#console)
    - [explore](#explore-1)
    - [logs](#logs)
    - [Options](#options-15)
    - [--follow, -f](#--follow--f)
    - [--tail ](#--tail-)
    - [reset](#reset)
    - [Options](#options-16)
    - [--update, --no-update](#--update---no-update)
    - [start](#start)
    - [Options](#options-17)
    - [-n, --name ](#-n---name--1)
    - [status](#status)
    - [stop](#stop)
  - [task](#task)
<<<<<<< HEAD
    - [analyze](#analyze)
    - [Options](#options-17)
    - [-r, --recursive](#-r---recursive)
    - [--force](#--force-1)
    - [--diff](#--diff)
    - [-o, --output ](#-o---output--2)
    - [-e, --exclude ](#-e---exclude-)
    - [Arguments](#arguments-5)
    - [INPUT_PATHS](#input_paths)
=======
>>>>>>> 1f21341e
    - [ipfs](#ipfs)
    - [Options](#options-18)
    - [-f, --file ](#-f---file--1)
    - [-n, --name ](#-n---name--2)
    - [mint](#mint)
    - [Options](#options-19)
    - [--creator ](#--creator-)
    - [-n, --name ](#-n---name--3)
    - [-u, --unit ](#-u---unit-)
    - [-t, --total ](#-t---total-)
    - [-d, --decimals ](#-d---decimals-)
    - [-i, --image ](#-i---image-)
    - [-m, --metadata ](#-m---metadata-)
    - [--mutable, --immutable](#--mutable---immutable)
    - [--nft, --ft](#--nft---ft)
    - [-n, --network ](#-n---network-)
    - [nfd-lookup](#nfd-lookup)
    - [Options](#options-20)
<<<<<<< HEAD
    - [-o, --output ](#-o---output--3)
    - [Arguments](#arguments-6)
=======
    - [-o, --output ](#-o---output--2)
    - [Arguments](#arguments-5)
>>>>>>> 1f21341e
    - [VALUE](#value)
    - [opt-in](#opt-in)
    - [Options](#options-21)
    - [-a, --account ](#-a---account-)
    - [-n, --network ](#-n---network--1)
    - [Arguments](#arguments-7)
    - [ASSET_IDS](#asset_ids)
    - [opt-out](#opt-out)
    - [Options](#options-22)
    - [-a, --account ](#-a---account--1)
    - [--all](#--all)
    - [-n, --network ](#-n---network--2)
    - [Arguments](#arguments-8)
    - [ASSET_IDS](#asset_ids-1)
    - [send](#send)
    - [Options](#options-23)
    - [-f, --file ](#-f---file--2)
    - [-t, --transaction ](#-t---transaction-)
    - [-n, --network ](#-n---network--3)
    - [sign](#sign)
    - [Options](#options-24)
    - [-a, --account ](#-a---account--2)
    - [-f, --file ](#-f---file--3)
    - [-t, --transaction ](#-t---transaction--1)
    - [-o, --output ](#-o---output--4)
    - [--force](#--force-2)
    - [transfer](#transfer)
    - [Options](#options-25)
    - [-s, --sender ](#-s---sender-)
    - [-r, --receiver ](#-r---receiver--1)
    - [--asset, --id ](#--asset---id-)
    - [-a, --amount ](#-a---amount--1)
    - [--whole-units](#--whole-units-2)
    - [-n, --network ](#-n---network--4)
    - [vanity-address](#vanity-address)
    - [Options](#options-26)
    - [-m, --match ](#-m---match-)
    - [-o, --output ](#-o---output--5)
    - [-a, --alias ](#-a---alias-)
    - [--file-path ](#--file-path-)
    - [-f, --force](#-f---force)
    - [Arguments](#arguments-9)
    - [KEYWORD](#keyword)
    - [wallet](#wallet)
    - [Options](#options-27)
    - [-a, --address ](#-a---address-)
    - [-m, --mnemonic](#-m---mnemonic)
    - [-f, --force](#-f---force-1)
    - [Arguments](#arguments-10)
    - [ALIAS_NAME](#alias_name)
    - [Arguments](#arguments-11)
    - [ALIAS](#alias)
    - [Options](#options-28)
    - [-f, --force](#-f---force-2)
    - [Arguments](#arguments-12)
    - [ALIAS](#alias-1)
    - [Options](#options-29)
    - [-f, --force](#-f---force-3)

# algokit

AlgoKit is your one-stop shop to develop applications on the Algorand blockchain.

If you are getting started, please see the quick start tutorial: [https://bit.ly/algokit-intro-tutorial](https://bit.ly/algokit-intro-tutorial).

```shell
algokit [OPTIONS] COMMAND [ARGS]...
```

### Options


### --version
Show the version and exit.


### -v, --verbose
Enable logging of DEBUG messages to the console.


### --color, --no-color
Force enable or disable of console output styling.


### --skip-version-check
Skip version checking and prompting.

## bootstrap

Expedited initial setup for any developer by installing and configuring dependencies and other
key development environment setup activities.

```shell
algokit bootstrap [OPTIONS] COMMAND [ARGS]...
```

### Options


### --force
Continue even if minimum AlgoKit version is not met

### all

Runs all bootstrap sub-commands in the current directory and immediate sub directories.

```shell
algokit bootstrap all [OPTIONS]
```

### Options


### --interactive, --non-interactive, --ci
Enable/disable interactive prompts. If the CI environment variable is set, defaults to non-interactive

### env

Copies .env.template file to .env in the current working directory and prompts for any unspecified values.

```shell
algokit bootstrap env [OPTIONS]
```

### Options


### --interactive, --non-interactive, --ci
Enable/disable interactive prompts. If the CI environment variable is set, defaults to non-interactive

### npm

Runs npm install in the current working directory to install Node.js dependencies.

```shell
algokit bootstrap npm [OPTIONS]
```

### poetry

Installs Python Poetry (if not present) and runs poetry install in the current working directory to install Python dependencies.

```shell
algokit bootstrap poetry [OPTIONS]
```

## completions

Install and Uninstall AlgoKit shell integrations.

```shell
algokit completions [OPTIONS] COMMAND [ARGS]...
```

### install

Install shell completions, this command will attempt to update the interactive profile script
for the current shell to support algokit completions. To specify a specific shell use --shell.

```shell
algokit completions install [OPTIONS]
```

### Options


### --shell <shell>
Specify shell to install algokit completions for.


* **Options**

    bash | zsh


### uninstall

Uninstall shell completions, this command will attempt to update the interactive profile script
for the current shell to remove any algokit completions that have been added.
To specify a specific shell use --shell.

```shell
algokit completions uninstall [OPTIONS]
```

### Options


### --shell <shell>
Specify shell to install algokit completions for.


* **Options**

    bash | zsh


## config

Configure settings used by AlgoKit

```shell
algokit config [OPTIONS] COMMAND [ARGS]...
```

### version-prompt

Controls whether AlgoKit checks and prompts for new versions.
Set to [disable] to prevent AlgoKit performing this check permanently, or [enable] to resume checking.
If no argument is provided then outputs current setting.

Also see --skip-version-check which can be used to disable check for a single command.

```shell
algokit config version-prompt [OPTIONS] [[enable|disable]]
```

### Arguments


### ENABLE
Optional argument

## deploy

Deploy smart contracts from AlgoKit compliant repository.

```shell
algokit deploy [OPTIONS] [ENVIRONMENT_NAME]
```

### Options


### -C, --command <command>
Custom deploy command. If not provided, will load the deploy command from .algokit.toml file.


### --interactive, --non-interactive, --ci
Enable/disable interactive prompts. If the CI environment variable is set, defaults to non-interactive


### -P, --path <path>
Specify the project directory. If not provided, current working directory will be used.


### --deployer <deployer_alias>
(Optional) Alias of the deployer account. Otherwise, will prompt the deployer mnemonic if specified in .algokit.toml file.


### --dispenser <dispenser_alias>
(Optional) Alias of the dispenser account. Otherwise, will prompt the dispenser mnemonic if specified in .algokit.toml file.

### Arguments


### ENVIRONMENT_NAME
Optional argument

## dispenser

Interact with the AlgoKit TestNet Dispenser.

```shell
algokit dispenser [OPTIONS] COMMAND [ARGS]...
```

### fund

Fund your wallet address with TestNet ALGOs.

```shell
algokit dispenser fund [OPTIONS]
```

### Options


### -r, --receiver <receiver>
**Required** Address or alias of the receiver to fund with TestNet ALGOs.


### -a, --amount <amount>
**Required** Amount to fund. Defaults to microAlgos.


### --whole-units
Use whole units (Algos) instead of smallest divisible units (microAlgos). Disabled by default.

### limit

Get information about current fund limit on your account. Resets daily.

```shell
algokit dispenser limit [OPTIONS]
```

### Options


### --whole-units
Use whole units (Algos) instead of smallest divisible units (microAlgos). Disabled by default.

### login

Login to your Dispenser API account.

```shell
algokit dispenser login [OPTIONS]
```

### Options


### --ci
Generate an access token for CI. Issued for 30 days.


### -o, --output <output_mode>
Choose the output method for the access token. Defaults to stdout. Only applicable when --ci flag is set.


* **Options**

    stdout | file



### -f, --file <output_filename>
Output filename where you want to store the generated access token.Defaults to algokit_ci_token.txt. Only applicable when --ci flag is set and --output mode is file.

### logout

Logout of your Dispenser API account.

```shell
algokit dispenser logout [OPTIONS]
```

### refund

Refund ALGOs back to the dispenser wallet address.

```shell
algokit dispenser refund [OPTIONS]
```

### Options


### -t, --txID <tx_id>
**Required** Transaction ID of your refund operation.

## doctor

Diagnose potential environment issues that may affect AlgoKit.

Will search the system for AlgoKit dependencies and show their versions, as well as identifying any
potential issues.

```shell
algokit doctor [OPTIONS]
```

### Options


### -c, --copy-to-clipboard
Copy the contents of the doctor message (in Markdown format) in your clipboard.

## explore

Explore the specified network in the browser using Dappflow.

```shell
algokit explore [OPTIONS] [[localnet|testnet|mainnet]]
```

### Arguments


### NETWORK
Optional argument

## generate

Generate code for an Algorand project.

```shell
algokit generate [OPTIONS] COMMAND [ARGS]...
```

### client

Create a typed ApplicationClient from an ARC-32 application.json

Supply the path to an application specification file or a directory to recursively search
for "application.json" files

```shell
algokit generate client [OPTIONS] APP_SPEC_PATH_OR_DIR
```

### Options


### -o, --output <output_path_pattern>
Path to the output file. The following tokens can be used to substitute into the output path: {contract_name}, {app_spec_dir}


### -l, --language <language>
Programming language of the generated client code


* **Options**

    python | typescript


### Arguments


### APP_SPEC_PATH_OR_DIR
Required argument

## goal

Run the Algorand goal CLI against the AlgoKit LocalNet.

Look at [https://developer.algorand.org/docs/clis/goal/goal/](https://developer.algorand.org/docs/clis/goal/goal/) for more information.

```shell
algokit goal [OPTIONS] [GOAL_ARGS]...
```

### Options


### --console
Open a Bash console so you can execute multiple goal commands and/or interact with a filesystem.

### Arguments


### GOAL_ARGS
Optional argument(s)

## init

Initializes a new project from a template, including prompting
for template specific questions to be used in template rendering.

Templates can be default templates shipped with AlgoKit, or custom
templates in public Git repositories.

Includes ability to initialise Git repository, run algokit bootstrap and
automatically open Visual Studio Code.

This should be run in the parent directory that you want the project folder
created in.

```shell
algokit init [OPTIONS]
```

### Options


### -n, --name <directory_name>
Name of the project / directory / repository to create.


### -t, --template <template_name>
Name of an official template to use. To see a list of descriptions, run this command with no arguments.


* **Options**

    beaker | tealscript | puya | react | fullstack | playground



### --template-url <URL>
URL to a git repo with a custom project template.


### --template-url-ref <URL>
Specific tag, branch or commit to use on git repo specified with --template-url. Defaults to latest.


### --UNSAFE-SECURITY-accept-template-url
Accept the specified template URL, acknowledging the security implications of arbitrary code execution trusting an unofficial template.


### --git, --no-git
Initialise git repository in directory after creation.


### --defaults
Automatically choose default answers without asking when creating this template.


### --bootstrap, --no-bootstrap
Whether to run algokit bootstrap to install and configure the new project's dependencies locally.


### --ide, --no-ide
Whether to open an IDE for you if the IDE and IDE config are detected. Supported IDEs: VS Code.


### -a, --answer <key> <value>
Answers key/value pairs to pass to the template.

## localnet

Manage the AlgoKit LocalNet.

```shell
algokit localnet [OPTIONS] COMMAND [ARGS]...
```

### console

Run the Algorand goal CLI against the AlgoKit LocalNet via a Bash console so you can execute multiple goal commands and/or interact with a filesystem.

```shell
algokit localnet console [OPTIONS]
```

### explore

Explore the AlgoKit LocalNet using Dappflow

```shell
algokit localnet explore [OPTIONS]
```

### logs

See the output of the Docker containers

```shell
algokit localnet logs [OPTIONS]
```

### Options


### --follow, -f
Follow log output.


### --tail <tail>
Number of lines to show from the end of the logs for each container.


* **Default**

    `all`


### reset

Reset the AlgoKit LocalNet.

```shell
algokit localnet reset [OPTIONS]
```

### Options


### --update, --no-update
Enable or disable updating to the latest available LocalNet version, default: don't update

### start

Start the AlgoKit LocalNet.

```shell
algokit localnet start [OPTIONS]
```

### Options


### -n, --name <name>
Specify a name for a custom LocalNet instance. AlgoKit will not manage the configuration of named LocalNet instances, allowing developers to configure it in any way they need.

### status

Check the status of the AlgoKit LocalNet.

```shell
algokit localnet status [OPTIONS]
```

### stop

Stop the AlgoKit LocalNet.

```shell
algokit localnet stop [OPTIONS]
```

## task

Collection of useful tasks to help you develop on Algorand.

```shell
algokit task [OPTIONS] COMMAND [ARGS]...
```

### analyze

Analyze TEAL programs for common vulnerabilities using Tealer. This task uses a third party tool to suggest improvements for your TEAL programs, but remember to always test your smart contracts code, follow modern software engineering practices and use the guidelines for smart contract development. This should not be used as a substitute for an actual audit. For full list of available detectors, please refer to [https://github.com/crytic/tealer?tab=readme-ov-file#detectors](https://github.com/crytic/tealer?tab=readme-ov-file#detectors)

```shell
algokit task analyze [OPTIONS] INPUT_PATHS...
```

### Options


### -r, --recursive
Recursively search for all TEAL files within the provided directory.


### --force
Force verification without the disclaimer confirmation prompt.


### --diff
Exit with a non-zero code if differences are found between current and last reports. Reports are generated each run, but with this flag execution fails if the current report doesn't match the last report. Reports are stored in the .algokit/static-analysis/snapshots folder by default. Use --output for a custom path.


### -o, --output <output_path>
Directory path where to store the results of the static analysis. Defaults to .algokit/static-analysis/snapshots.


### -e, --exclude <detectors_to_exclude>
Exclude specific vulnerabilities from the analysis. Supports multiple exclusions in a single run.

### Arguments


### INPUT_PATHS
Required argument(s)

### ipfs

Upload files to IPFS using Pinata provider.

```shell
algokit task ipfs [OPTIONS] COMMAND [ARGS]...
```

#### login

Login to Pinata ipfs provider. You will be prompted for your JWT.

```shell
algokit task ipfs login [OPTIONS]
```

#### logout

Logout of Pinata ipfs provider.

```shell
algokit task ipfs logout [OPTIONS]
```

#### upload

Upload a file to Pinata ipfs provider. Please note, max file size is 100MB.

```shell
algokit task ipfs upload [OPTIONS]
```

### Options


### -f, --file <file_path>
**Required** Path to the file to upload.


### -n, --name <name>
Human readable name for this upload, for use in file listings.

### mint

Mint new fungible or non-fungible assets on Algorand.

```shell
algokit task mint [OPTIONS]
```

### Options


### --creator <creator>
**Required** Address or alias of the asset creator.


### -n, --name <asset_name>
**Required** Asset name.


### -u, --unit <unit_name>
**Required** Unit name of the asset.


### -t, --total <total>
Total supply of the asset. Defaults to 1.


### -d, --decimals <decimals>
Number of decimals. Defaults to 0.


### -i, --image <image_path>
**Required** Path to the asset image file to be uploaded to IPFS.


### -m, --metadata <token_metadata_path>
Path to the ARC19 compliant asset metadata file to be uploaded to IPFS. If not provided,
a default metadata object will be generated automatically based on asset-name, decimals and image.
For more details refer to [https://arc.algorand.foundation/ARCs/arc-0003#json-metadata-file-schema](https://arc.algorand.foundation/ARCs/arc-0003#json-metadata-file-schema).


### --mutable, --immutable
Whether the asset should be mutable or immutable. Refers to ARC19 by default.


### --nft, --ft
Whether the asset should be validated as NFT or FT. Refers to NFT by default and validates canonical
definitions of pure or fractional NFTs as per ARC3 standard.


### -n, --network <network>
Network to use. Refers to localnet by default.


* **Options**

    localnet | testnet | mainnet


### nfd-lookup

Perform a lookup via NFD domain or address, returning the associated address or domain respectively.

```shell
algokit task nfd-lookup [OPTIONS] VALUE
```

### Options


### -o, --output <output>
Output format for NFD API response. Defaults to address|domain resolved.


* **Options**

    full | tiny | address


### Arguments


### VALUE
Required argument

### opt-in

Opt-in to an asset(s). This is required before you can receive an asset. Use -n to specify localnet, testnet, or mainnet. To supply multiple asset IDs, separate them with a whitespace.

```shell
algokit task opt-in [OPTIONS] ASSET_IDS...
```

### Options


### -a, --account <account>
**Required** Address or alias of the signer account.


### -n, --network <network>
Network to use. Refers to localnet by default.


* **Options**

    localnet | testnet | mainnet


### Arguments


### ASSET_IDS
Required argument(s)

### opt-out

opt-out of an asset(s). You can only opt out of an asset with a zero balance. Use -n to specify localnet, testnet, or mainnet. To supply multiple asset IDs, separate them with a whitespace.

```shell
algokit task opt-out [OPTIONS] [ASSET_IDS]...
```

### Options


### -a, --account <account>
**Required** Address or alias of the signer account.


### --all
Opt-out of all assets with zero balance.


### -n, --network <network>
Network to use. Refers to localnet by default.


* **Options**

    localnet | testnet | mainnet


### Arguments


### ASSET_IDS
Optional argument(s)

### send

Send a signed transaction to the given network.

```shell
algokit task send [OPTIONS]
```

### Options


### -f, --file <file>
Single or multiple message pack encoded signed transactions from binary file to send. Option is mutually exclusive with transaction.


### -t, --transaction <transaction>
Base64 encoded signed transaction to send. Option is mutually exclusive with file.


### -n, --network <network>
Network to use. Refers to localnet by default.


* **Options**

    localnet | testnet | mainnet


### sign

Sign goal clerk compatible Algorand transaction(s).

```shell
algokit task sign [OPTIONS]
```

### Options


### -a, --account <account>
**Required** Address or alias of the signer account.


### -f, --file <file>
Single or multiple message pack encoded transactions from binary file to sign. Option is mutually exclusive with transaction.


### -t, --transaction <transaction>
Single base64 encoded transaction object to sign. Option is mutually exclusive with file.


### -o, --output <output>
The output file path to store signed transaction(s).


### --force
Force signing without confirmation.

### transfer

Transfer algos or assets from one account to another.

```shell
algokit task transfer [OPTIONS]
```

### Options


### -s, --sender <sender>
**Required** Address or alias of the sender account.


### -r, --receiver <receiver>
**Required** Address or alias to an account that will receive the asset(s).


### --asset, --id <asset_id>
Asset ID to transfer. Defaults to 0 (Algo).


### -a, --amount <amount>
**Required** Amount to transfer.


### --whole-units
Use whole units (Algos | ASAs) instead of smallest divisible units (for example, microAlgos). Disabled by default.


### -n, --network <network>
Network to use. Refers to localnet by default.


* **Options**

    localnet | testnet | mainnet


### vanity-address

Generate a vanity Algorand address. Your KEYWORD can only include letters A - Z and numbers 2 - 7.
Keeping your KEYWORD under 5 characters will usually result in faster generation.
Note: The longer the KEYWORD, the longer it may take to generate a matching address.
Please be patient if you choose a long keyword.

```shell
algokit task vanity-address [OPTIONS] KEYWORD
```

### Options


### -m, --match <match>
Location where the keyword will be included. Default is start.


* **Options**

    start | anywhere | end



### -o, --output <output>
How the output will be presented.


* **Options**

    stdout | alias | file



### -a, --alias <alias>
Alias for the address. Required if output is "alias".


### --file-path <output_file_path>
File path where to dump the output. Required if output is "file".


### -f, --force
Allow overwriting an aliases without confirmation, if output option is 'alias'.

### Arguments


### KEYWORD
Required argument

### wallet

Create short aliases for your addresses and accounts on AlgoKit CLI.

```shell
algokit task wallet [OPTIONS] COMMAND [ARGS]...
```

#### add

Add an address or account to be stored against a named alias (at most 50 aliases).

```shell
algokit task wallet add [OPTIONS] ALIAS_NAME
```

### Options


### -a, --address <address>
**Required** The address of the account.


### -m, --mnemonic
If specified then prompt the user for a mnemonic phrase interactively using masked input.


### -f, --force
Allow overwriting an existing alias.

### Arguments


### ALIAS_NAME
Required argument

#### get

Get an address or account stored against a named alias.

```shell
algokit task wallet get [OPTIONS] ALIAS
```

### Arguments


### ALIAS
Required argument

#### list

List all addresses and accounts stored against a named alias.

```shell
algokit task wallet list [OPTIONS]
```

#### remove

Remove an address or account stored against a named alias.

```shell
algokit task wallet remove [OPTIONS] ALIAS
```

### Options


### -f, --force
Allow removing an alias without confirmation.

### Arguments


### ALIAS
Required argument

#### reset

Remove all aliases.

```shell
algokit task wallet reset [OPTIONS]
```

### Options


### -f, --force
Allow removing all aliases without confirmation.<|MERGE_RESOLUTION|>--- conflicted
+++ resolved
@@ -102,7 +102,6 @@
     - [status](#status)
     - [stop](#stop)
   - [task](#task)
-<<<<<<< HEAD
     - [analyze](#analyze)
     - [Options](#options-17)
     - [-r, --recursive](#-r---recursive)
@@ -112,8 +111,6 @@
     - [-e, --exclude ](#-e---exclude-)
     - [Arguments](#arguments-5)
     - [INPUT_PATHS](#input_paths)
-=======
->>>>>>> 1f21341e
     - [ipfs](#ipfs)
     - [Options](#options-18)
     - [-f, --file ](#-f---file--1)
@@ -132,13 +129,8 @@
     - [-n, --network ](#-n---network-)
     - [nfd-lookup](#nfd-lookup)
     - [Options](#options-20)
-<<<<<<< HEAD
-    - [-o, --output ](#-o---output--3)
-    - [Arguments](#arguments-6)
-=======
     - [-o, --output ](#-o---output--2)
     - [Arguments](#arguments-5)
->>>>>>> 1f21341e
     - [VALUE](#value)
     - [opt-in](#opt-in)
     - [Options](#options-21)
