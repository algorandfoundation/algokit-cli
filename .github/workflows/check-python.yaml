--- conflicted
+++ resolved
@@ -23,9 +23,6 @@
         run: poetry install --no-interaction --no-root
 
       - name: Audit with pip-audit
-<<<<<<< HEAD
-        run: poetry run pip-audit --ignore-vuln GHSA-hcpj-qp55-gfph # ww temporarily ignore copier import from github while we wait for a pypi package
-=======
         run: |
           # audit non dev dependencies, no exclusions
           poetry export --without=dev > requirements.txt && poetry run pip-audit -r requirements.txt
@@ -33,7 +30,6 @@
           # audit all dependencies, with exclusions
           poetry run pip-audit \
             --ignore-vuln "GHSA-hcpj-qp55-gfph" # GitPython vulnerability, dev only dependency
->>>>>>> 1eb73352
 
       - name: Check formatting with Black
         run: |
