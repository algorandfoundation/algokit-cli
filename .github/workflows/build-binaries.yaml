name: Build, Test and Publish Pyinstaller Binaries

on:
  workflow_call:
    inputs:
      production_release:
        required: true
        type: string
      python_version:
        required: true
        type: string

jobs:
  build-binaries:
    runs-on: ${{ matrix.os }}
    strategy:
      matrix:
        # macos-14 is the Apple Silicon M1 runner
        os: [ubuntu-20.04, windows-latest, macos-latest, macos-14]

    steps:
      - name: Checkout source code
        uses: actions/checkout@v4
        with:
          fetch-depth: ${{ inputs.production_release == 'true' && '0' || '1' }}

      - name: Set up Python
        uses: actions/setup-python@v5
        with:
          python-version: ${{ inputs.python_version }}

      - name: Set up Poetry
        uses: ./.github/actions/setup-poetry

      - name: Install dependencies
        run: poetry install --no-interaction

      - name: Set release version
        shell: bash
        continue-on-error: true
        if: ${{ inputs.production_release == 'true' }}
        run: |
          echo "RELEASE_VERSION_TAG=$(git describe --tags $(git rev-list --tags --max-count=1))" >> $GITHUB_ENV

      - name: Configure build environment
        shell: bash
        run: |
          artifacts_dir="${{ github.workspace }}${{ runner.os == 'Windows' && '\dist\artifacts' || '/dist/artifacts' }}"
          mkdir -p $artifacts_dir
          if [ -n "${RELEASE_VERSION_TAG}" ]; then
            release_version="${RELEASE_VERSION_TAG:1}"
            package_name_version="-${release_version}"
            echo "RELEASE_VERSION=${release_version}" >> $GITHUB_ENV
          fi
          package_name="algokit${package_name_version}-${{ runner.os }}_${{ runner.arch }}"
          echo "PACKAGE_NAME=`echo $package_name | tr '[:upper:]' '[:lower:]'`" >> $GITHUB_ENV
          echo "ARTIFACTS_DIR=${artifacts_dir}" >> $GITHUB_ENV

      # GitHub doesn't support expressions in the uses block
      - name: Build windows binary
        if: ${{ runner.os == 'Windows' }}
        uses: ./.github/actions/build-binaries/windows
        with:
          package_name: ${{ env.PACKAGE_NAME }}
          version: ${{ env.RELEASE_VERSION }}
          artifacts_dir: ${{ env.ARTIFACTS_DIR }}

      - name: Build linux binary
        if: ${{ runner.os == 'Linux' }}
        uses: ./.github/actions/build-binaries/linux
        with:
          package_name: ${{ env.PACKAGE_NAME }}
          version: ${{ env.RELEASE_VERSION }}
          artifacts_dir: ${{ env.ARTIFACTS_DIR }}

      - name: Build macOS binary
        if: ${{ runner.os == 'macOS' }}
        uses: ./.github/actions/build-binaries/macos
        with:
          package_name: ${{ env.PACKAGE_NAME }}
          version: ${{ env.RELEASE_VERSION }}
          artifacts_dir: ${{ env.ARTIFACTS_DIR }}

      - name: Add binary to path
        run: |
          echo "${{ github.workspace }}${{ runner.os == 'Windows' && '\dist\algokit' || '/dist/algokit' }}" >> $GITHUB_PATH
        shell: bash

      - name: Run portability tests
        if: ${{ runner.os == 'Windows' }}
        run: |
          git config --global user.email "actions@github.com" && git config --global user.name "github-actions"
          poetry run pytest tests/ -m pyinstaller_binary_tests --log-cli-level=INFO
        shell: cmd

      - name: Run portability tests
        if: ${{ runner.os != 'Windows' }}
        run: |
          git config --global user.email "actions@github.com" && git config --global user.name "github-actions"
          poetry run pytest tests/ -m pyinstaller_binary_tests --log-cli-level=INFO
        shell: bash

      # softprops/action-gh-release doesn't support the \ character in paths
      - name: Adjust artifacts directory for softprops/action-gh-release
        if: ${{ runner.os == 'Windows' }}
        shell: pwsh
        run: |
          $adjusted = '${{ env.ARTIFACTS_DIR }}' -replace '\\','/'
          echo "ARTIFACTS_DIR=$adjusted" >> $env:GITHUB_ENV

      - name: Append artifacts to release
        if: ${{ inputs.production_release == 'true' }}
        uses: softprops/action-gh-release@v1
        with:
<<<<<<< HEAD
          production_release: ${{ inputs.production_release }}
          operating_system: ${{ runner.os }}
          architecture: ${{ runner.arch }}
          sm_code_signing_cert: ${{ secrets.SM_CODE_SIGNING_CERT }}
          sm_code_signing_cert_sha1_hash: ${{ secrets.SM_CODE_SIGNING_CERT_SHA1_HASH }}
          sm_code_signing_cert_password: ${{ secrets.SM_CODE_SIGNING_CERT_PASSWORD }}
=======
          fail_on_unmatched_files: true
          files: |
            ${{ env.ARTIFACTS_DIR }}/*.*
          tag_name: ${{ env.RELEASE_VERSION_TAG }}
          prerelease: ${{ contains(env.RELEASE_VERSION_TAG, 'beta') }}
>>>>>>> cf8440c9
<|MERGE_RESOLUTION|>--- conflicted
+++ resolved
@@ -64,6 +64,10 @@
           package_name: ${{ env.PACKAGE_NAME }}
           version: ${{ env.RELEASE_VERSION }}
           artifacts_dir: ${{ env.ARTIFACTS_DIR }}
+          production_release: ${{ inputs.production_release }}
+          code_signing_cert: ${{ secrets.SM_CODE_SIGNING_CERT }}
+          code_signing_cert_sha1_hash: ${{ secrets.SM_CODE_SIGNING_CERT_SHA1_HASH }}
+          code_signing_cert_password: ${{ secrets.SM_CODE_SIGNING_CERT_PASSWORD }}
 
       - name: Build linux binary
         if: ${{ runner.os == 'Linux' }}
@@ -112,17 +116,8 @@
         if: ${{ inputs.production_release == 'true' }}
         uses: softprops/action-gh-release@v1
         with:
-<<<<<<< HEAD
-          production_release: ${{ inputs.production_release }}
-          operating_system: ${{ runner.os }}
-          architecture: ${{ runner.arch }}
-          sm_code_signing_cert: ${{ secrets.SM_CODE_SIGNING_CERT }}
-          sm_code_signing_cert_sha1_hash: ${{ secrets.SM_CODE_SIGNING_CERT_SHA1_HASH }}
-          sm_code_signing_cert_password: ${{ secrets.SM_CODE_SIGNING_CERT_PASSWORD }}
-=======
           fail_on_unmatched_files: true
           files: |
             ${{ env.ARTIFACTS_DIR }}/*.*
           tag_name: ${{ env.RELEASE_VERSION_TAG }}
-          prerelease: ${{ contains(env.RELEASE_VERSION_TAG, 'beta') }}
->>>>>>> cf8440c9
+          prerelease: ${{ contains(env.RELEASE_VERSION_TAG, 'beta') }}