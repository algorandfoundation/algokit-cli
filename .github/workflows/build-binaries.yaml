name: Build, Test and Publish Pyinstaller Binaries

on:
  workflow_call:
    inputs:
      production_release:
        required: true
        type: string
      python_version:
        required: true
        type: string

jobs:
  build-binaries:
    runs-on: ${{ matrix.os }}
    strategy:
      matrix:
        # macos-14 is the Apple Silicon M1 runner
<<<<<<< HEAD
        os: [ubuntu-latest, windows-latest, macos-latest, macos-14]
=======
        os: [ubuntu-20.04, windows-latest, macos-latest, macos-14]
>>>>>>> 40765e73
        include:
          - os: ubuntu-20.04
            build_command: "poetry run poe package_unix"
          - os: windows-latest
            build_command: "poetry run poe package_windows"
          - os: macos-latest
            build_command: "poetry run poe package_unix"
          - os: macos-14
            build_command: "poetry run poe package_unix"
    steps:
      - name: Checkout source code
        uses: actions/checkout@v4
        with:
          fetch-depth: ${{ inputs.production_release == 'true' && '0' || '1' }}

      - name: Set up Python
        uses: actions/setup-python@v5
        with:
          python-version: ${{ inputs.python_version }}

      - name: Set up Poetry
        uses: ./.github/actions/setup-poetry

      - name: Install dependencies
        run: poetry install --no-interaction

      - name: Build & test binary
        uses: ./.github/actions/build-binaries
        with:
          python_version: ${{ inputs.python_version }}
          package_name: "algokit"
          production_release: ${{ inputs.production_release }}
          operating_system: ${{ runner.os }}
          architecture: ${{ runner.arch }}
          build_command: ${{ matrix.build_command }}<|MERGE_RESOLUTION|>--- conflicted
+++ resolved
@@ -16,11 +16,7 @@
     strategy:
       matrix:
         # macos-14 is the Apple Silicon M1 runner
-<<<<<<< HEAD
-        os: [ubuntu-latest, windows-latest, macos-latest, macos-14]
-=======
         os: [ubuntu-20.04, windows-latest, macos-latest, macos-14]
->>>>>>> 40765e73
         include:
           - os: ubuntu-20.04
             build_command: "poetry run poe package_unix"
