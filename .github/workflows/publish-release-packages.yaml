--- conflicted
+++ resolved
@@ -17,19 +17,16 @@
         default: true
         type: boolean
         description: "Publish to Chocolatey repository"
-<<<<<<< HEAD
+      do_snap:
+        required: false
+        default: true
+        type: boolean
+        description: "Publish to snap repository"
       do_winget:
         required: false
         default: true
         type: boolean
         description: "Publish to Winget repository"
-=======
-      do_snap:
-        required: false
-        default: true
-        type: boolean
-        description: "Publish to snap repository"
->>>>>>> d6277e65
   workflow_dispatch:
     inputs:
       release:
@@ -46,19 +43,16 @@
         default: true
         type: boolean
         description: "Publish to Chocolatey repository"
-<<<<<<< HEAD
       do_winget:
         required: false
         default: true
         type: boolean
         description: "Publish to Winget repository"
-=======
       do_snap:
         required: false
         default: true
         type: boolean
         description: "Publish to snap repository"
->>>>>>> d6277e65
 
 jobs:
   publish-brew:
@@ -130,7 +124,6 @@
         with:
           args: push --source https://push.chocolatey.org/
 
-<<<<<<< HEAD
   publish-winget:
     runs-on: windows-latest
     if: ${{ inputs.do_winget }}
@@ -144,7 +137,7 @@
           # The below can be uncommented after we've manually created the first release on winget
           # & .\scripts\winget\update-package.ps1 `
           #   -releaseVersionTag '${{ inputs.release }}'
-=======
+
   publish-snap:
     runs-on: ubuntu-latest
     if: ${{ inputs.do_snap }}
@@ -201,5 +194,4 @@
           SNAPCRAFT_STORE_CREDENTIALS: ${{ secrets.SNAPCRAFT_RELEASE_TOKEN }}
         with:
           snap: ${{ env.SNAP_BINARY_PATH }}
-          release: stable
->>>>>>> d6277e65
+          release: stable