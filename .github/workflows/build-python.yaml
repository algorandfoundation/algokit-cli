--- conflicted
+++ resolved
@@ -6,11 +6,7 @@
   build-python:
     strategy:
       matrix:
-<<<<<<< HEAD
-        os: [macos-latest]
-=======
         os: ["ubuntu-latest", "macos-latest", "windows-latest"]
->>>>>>> a8157a2e
         python: ["3.10", "3.11", "3.12"]
     runs-on: ${{ matrix.os }}
     steps:
