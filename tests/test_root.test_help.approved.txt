--- conflicted
+++ resolved
@@ -26,8 +26,4 @@
   init         Initializes a new project from a template; run from project
                parent directory.
   localnet     Manage the AlgoKit LocalNet.
-<<<<<<< HEAD
-  task         Utils for an Algorand project.
-=======
-  task         Collection of useful tasks to help you develop on Algorand.
->>>>>>> 4cc5589d
+  task         Collection of useful tasks to help you develop on Algorand.