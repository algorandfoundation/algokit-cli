Usage: algokit [OPTIONS] COMMAND [ARGS]...

  AlgoKit is your one-stop shop to develop applications on the Algorand
  blockchain.

  If you are getting started, please see the quick start tutorial:
  https://bit.ly/algokit-intro-tutorial.

Options:
  --version             Show the version and exit.
  -v, --verbose         Enable logging of DEBUG messages to the console.
  --color / --no-color  Force enable or disable of console output styling.
  --skip-version-check  Skip version checking and prompting.
  -h, --help            Show this message and exit.

Commands:
  bootstrap    Bootstrap local dependencies in an AlgoKit project; run from
               project root directory.
  completions  Install and Uninstall AlgoKit shell integrations.
  config       Configure AlgoKit settings.
  deploy       Deploy smart contracts from AlgoKit compliant repository.
  doctor       Diagnose potential environment issues that may affect AlgoKit
  explore      Explore the specified network in the browser using Dappflow.
  generate     Generate code for an Algorand project.
  goal         Run the Algorand goal CLI against the AlgoKit LocalNet.
  init         Initializes a new project from a template; run from project
               parent directory.
  localnet     Manage the AlgoKit LocalNet.
<<<<<<< HEAD
  task         Utils for an Algorand project.
=======
  task         Collection of useful tasks to help you develop on Algorand.
>>>>>>> fd7ca8f3
<|MERGE_RESOLUTION|>--- conflicted
+++ resolved
@@ -26,8 +26,4 @@
   init         Initializes a new project from a template; run from project
                parent directory.
   localnet     Manage the AlgoKit LocalNet.
-<<<<<<< HEAD
-  task         Utils for an Algorand project.
-=======
-  task         Collection of useful tasks to help you develop on Algorand.
->>>>>>> fd7ca8f3
+  task         Collection of useful tasks to help you develop on Algorand.