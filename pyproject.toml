[tool.poetry]
name = "algokit"
version = "1.5.0"
description = "Algorand development kit command-line interface"
authors = ["Algorand Foundation <contact@algorand.foundation>"]
license = "MIT"
readme = "README.md"

[tool.poetry.dependencies]
python = "^3.10"
click = "^8.1.3"
httpx = "^0.23.1"
copier = "^7.1.0"
questionary = "^1.10.0"
pyclip = "^0.7.0"
shellingham = "^1.5.0.post1"
algokit-client-generator = "^1.0.2"
tomli = { version = "^2.0.1", python = "<3.11" }
python-dotenv = "^1.0.0"
# workaround for issue with copier dependency spec allowing major upgrade to pydantic v2
pydantic = "^1.10.2"
mslex = "^1.1.0"
keyring = "^24.2.0"
<<<<<<< HEAD
=======
pyjwt = "^2.8.0"
auth0-python = "^4.4.0"
>>>>>>> 0bc7c066

[tool.poetry.group.dev.dependencies]
pytest = "^7.2.0"
black = {extras = ["d"], version = "^23.1.0"}
ruff = "^0.0.275"
pip-audit = "^2.4.7"
approvaltests = "^7.2.0"
pytest-mock = "^3.10.0"
mypy = "^1.0.0"
pytest-httpx = "^0.21.2"
python-semantic-release = "^7.32.2"
pytest-cov = "^4.0.0"
pre-commit = "^2.20.0"
sphinx = "^6.0.0"
sphinx-click = "^4.4.0"
sphinxnotes-markdown-builder = "^0.5.6"
poethepoet = "^0.17.1"
gfm-toc = "^0.0.7"

[build-system]
requires = ["poetry-core"]
build-backend = "poetry.core.masonry.api"

[tool.poetry.scripts]
algokit = "algokit.cli:algokit"

[tool.poe.tasks]
docs_generate = "sphinx-build -b markdown -E docs/sphinx docs/cli"
docs_toc = "gfm-toc docs/cli/index.md -e 3"
docs_title = {shell = "(echo \"# AlgoKit CLI Reference Documentation\\n\\n\"; cat docs/cli/index.md) > docs/cli/temp.md && mv docs/cli/temp.md docs/cli/index.md"}
docs = ["docs_generate", "docs_toc", "docs_title"]

[tool.ruff]
line-length = 120
select = [
  # all possible codes as of this ruff version are listed here,
  # ones we don't want/need are commented out to make it clear
  # which have been omitted on purpose vs which ones get added
  # in new ruff releases and should be considered for enabling
  "F",      # pyflakes
  "E", "W", # pycodestyle
  "C90",    # mccabe
  "I",      # isort
  "N",      # PEP8 naming
  "UP",     # pyupgrade
  "YTT",    # flake8-2020
  "ANN",    # flake8-annotations
  # "S",    # flake8-bandit
  # "BLE",  # flake8-blind-except
  "FBT",    # flake8-boolean-trap
  "B",      # flake8-bugbear
  "A",      # flake8-builtins
  # "COM",  # flake8-commas
  "C4",     # flake8-comprehensions
  "DTZ",    # flake8-datetimez
  "T10",    # flake8-debugger
  # "DJ",   # flake8-django
  # "EM",   # flake8-errmsg
  # "EXE",  # flake8-executable
  "ISC",    # flake8-implicit-str-concat
  "ICN",    # flake8-import-conventions
  # "G",    # flake8-logging-format
  # "INP",  # flake8-no-pep420
  "PIE",    # flake8-pie
  "T20",    # flake8-print
  "PYI",    # flake8-pyi
  "PT",     # flake8-pytest-style
  "Q",      # flake8-quotes
  "RSE",    # flake8-raise
  "RET",    # flake8-return
  "SLF",    # flake8-self
  "SIM",    # flake8-simplify
  "TID",    # flake8-tidy-imports
  "TCH",    # flake8-type-checking
  "ARG",    # flake8-unused-arguments
  "PTH",    # flake8-use-pathlib
  "ERA",    # eradicate
  # "PD",   # pandas-vet
  "PGH",    # pygrep-hooks
  "PL",     # pylint
  # "TRY",  # tryceratops
  # "NPY",  # NumPy-specific rules
  "RUF",    # Ruff-specific rules
]
ignore = [
  "ANN101", # no type for self
  "ANN102", # no type for cls
  "SIM108", # allow if-else in place of ternary
  "RET505", # allow else after return
]
# Exclude a variety of commonly ignored directories.
exclude = [
    ".direnv",
    ".git",
    ".mypy_cache",
    ".ruff_cache",
    ".venv",
    "__pypackages__",
    "_build",
    "build",
    "dist",
    "node_modules",
    "venv",
    "docs/sphinx",
]
# Allow unused variables when underscore-prefixed.
dummy-variable-rgx = "^(_+|(_+[a-zA-Z0-9_]*[a-zA-Z0-9]+?))$"
# Assume Python 3.10.
target-version = "py310"

[tool.ruff.per-file-ignores]
"tests/**/test_*.py" = ["PLR0913"] # too many args

[tool.ruff.flake8-annotations]
allow-star-arg-any = true
suppress-none-returning = true

[tool.black]
line-length = 120

[tool.pytest.ini_options]
pythonpath = ["src", "tests"]
markers = [
    "mock_platform_system",
]
[tool.mypy]
files = ["src", "tests"]
exclude = ["dist"]
python_version = "3.10"
warn_unused_ignores = true
warn_redundant_casts = true
warn_unused_configs = true
warn_unreachable = true
warn_return_any = true
strict = true
disallow_untyped_decorators = true
disallow_any_generics = false
implicit_reexport = false

[[tool.mypy.overrides]]
module = "approvaltests.*"
ignore_missing_imports = true

[tool.semantic_release]
version_toml = "pyproject.toml:tool.poetry.version"
remove_dist = false
build_command = "poetry build --format wheel"
version_source = "tag"
major_on_zero = true
upload_to_repository = false
tag_commit = true
branch = "main"
commit_message = "{version}\n\nskip-checks: true"<|MERGE_RESOLUTION|>--- conflicted
+++ resolved
@@ -21,11 +21,8 @@
 pydantic = "^1.10.2"
 mslex = "^1.1.0"
 keyring = "^24.2.0"
-<<<<<<< HEAD
-=======
 pyjwt = "^2.8.0"
 auth0-python = "^4.4.0"
->>>>>>> 0bc7c066
 
 [tool.poetry.group.dev.dependencies]
 pytest = "^7.2.0"
