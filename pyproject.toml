[tool.poetry]
name = "algokit"
version = "1.5.2"
description = "Algorand development kit command-line interface"
authors = ["Algorand Foundation <contact@algorand.foundation>"]
license = "MIT"
readme = "README.md"

[tool.poetry.dependencies]
python = "^3.10"
click = "^8.1.3"
httpx = "^0.23.1"
copier = "^7.1.0"
questionary = "^1.10.0"
pyclip = "^0.7.0"
<<<<<<< HEAD
shellingham = "1.5.0.post1"
algokit-client-generator = "^1.0.2"
=======
shellingham = "^1.5.0.post1"
algokit-client-generator = "^1.0.3"
>>>>>>> 8a69b3cc
tomli = { version = "^2.0.1", python = "<3.11" }
python-dotenv = "^1.0.0"
# workaround for issue with copier dependency spec allowing major upgrade to pydantic v2
pydantic = "^1.10.2"
mslex = "^1.1.0"
keyring = "^24.2.0"
pyjwt = "^2.8.0"
auth0-python = "^4.4.0"
algokit-utils = "v2.1.0"
multiformats = "^0.2.1"

[tool.poetry.group.dev.dependencies]
pytest = "^7.2.0"
black = {extras = ["d"], version = "^23.1.0"}
ruff = "^0.0.275"
pip-audit = "^2.4.7"
approvaltests = "^7.2.0"
pytest-mock = "^3.10.0"
mypy = "^1.0.0"
pytest-httpx = "^0.21.2"
python-semantic-release = "^7.32.2"
pytest-cov = "^4.0.0"
pre-commit = "^2.20.0"
sphinx = "^6.0.0"
sphinx-click = "^4.4.0"
sphinxnotes-markdown-builder = "^0.5.6"
poethepoet = "^0.17.1"
gfm-toc = "^0.0.7"

[build-system]
requires = ["poetry-core"]
build-backend = "poetry.core.masonry.api"

[tool.poetry.scripts]
algokit = "algokit.cli:algokit"

[tool.poe.tasks]
docs_generate = "sphinx-build -b markdown -E docs/sphinx docs/cli"
docs_toc = "gfm-toc docs/cli/index.md -e 3"
docs_title = {shell = "(echo \"# AlgoKit CLI Reference Documentation\\n\\n\"; cat docs/cli/index.md) > docs/cli/temp.md && mv docs/cli/temp.md docs/cli/index.md"}
docs = ["docs_generate", "docs_toc", "docs_title"]

[tool.ruff]
line-length = 120
select = [
  # all possible codes as of this ruff version are listed here,
  # ones we don't want/need are commented out to make it clear
  # which have been omitted on purpose vs which ones get added
  # in new ruff releases and should be considered for enabling
  "F",      # pyflakes
  "E", "W", # pycodestyle
  "C90",    # mccabe
  "I",      # isort
  "N",      # PEP8 naming
  "UP",     # pyupgrade
  "YTT",    # flake8-2020
  "ANN",    # flake8-annotations
  # "S",    # flake8-bandit
  # "BLE",  # flake8-blind-except
  "FBT",    # flake8-boolean-trap
  "B",      # flake8-bugbear
  "A",      # flake8-builtins
  # "COM",  # flake8-commas
  "C4",     # flake8-comprehensions
  "DTZ",    # flake8-datetimez
  "T10",    # flake8-debugger
  # "DJ",   # flake8-django
  # "EM",   # flake8-errmsg
  # "EXE",  # flake8-executable
  "ISC",    # flake8-implicit-str-concat
  "ICN",    # flake8-import-conventions
  # "G",    # flake8-logging-format
  # "INP",  # flake8-no-pep420
  "PIE",    # flake8-pie
  "T20",    # flake8-print
  "PYI",    # flake8-pyi
  "PT",     # flake8-pytest-style
  "Q",      # flake8-quotes
  "RSE",    # flake8-raise
  "RET",    # flake8-return
  "SLF",    # flake8-self
  "SIM",    # flake8-simplify
  "TID",    # flake8-tidy-imports
  "TCH",    # flake8-type-checking
  "ARG",    # flake8-unused-arguments
  "PTH",    # flake8-use-pathlib
  "ERA",    # eradicate
  # "PD",   # pandas-vet
  "PGH",    # pygrep-hooks
  "PL",     # pylint
  # "TRY",  # tryceratops
  # "NPY",  # NumPy-specific rules
  "RUF",    # Ruff-specific rules
]
ignore = [
  "ANN101", # no type for self
  "ANN102", # no type for cls
  "SIM108", # allow if-else in place of ternary
  "RET505", # allow else after return
]
# Exclude a variety of commonly ignored directories.
exclude = [
    ".direnv",
    ".git",
    ".mypy_cache",
    ".ruff_cache",
    ".venv",
    "__pypackages__",
    "_build",
    "build",
    "dist",
    "node_modules",
    "venv",
    "docs/sphinx",
]
# Allow unused variables when underscore-prefixed.
dummy-variable-rgx = "^(_+|(_+[a-zA-Z0-9_]*[a-zA-Z0-9]+?))$"
# Assume Python 3.10.
target-version = "py310"

[tool.ruff.per-file-ignores]
"tests/**/test_*.py" = ["PLR0913"] # too many args

[tool.ruff.flake8-annotations]
allow-star-arg-any = true
suppress-none-returning = true

[tool.black]
line-length = 120

[tool.pytest.ini_options]
pythonpath = ["src", "tests"]
markers = [
    "mock_platform_system",
]
[tool.mypy]
files = ["src", "tests"]
exclude = ["dist"]
python_version = "3.10"
warn_unused_ignores = true
warn_redundant_casts = true
warn_unused_configs = true
warn_unreachable = true
warn_return_any = true
strict = true
disallow_untyped_decorators = true
disallow_any_generics = false
implicit_reexport = false

[[tool.mypy.overrides]]
module = "approvaltests.*"
ignore_missing_imports = true

[tool.semantic_release]
version_toml = "pyproject.toml:tool.poetry.version"
remove_dist = false
build_command = "poetry build --format wheel"
version_source = "tag"
major_on_zero = true
upload_to_repository = false
tag_commit = true
branch = "main"
commit_message = "{version}\n\nskip-checks: true"<|MERGE_RESOLUTION|>--- conflicted
+++ resolved
@@ -13,13 +13,8 @@
 copier = "^7.1.0"
 questionary = "^1.10.0"
 pyclip = "^0.7.0"
-<<<<<<< HEAD
-shellingham = "1.5.0.post1"
-algokit-client-generator = "^1.0.2"
-=======
 shellingham = "^1.5.0.post1"
 algokit-client-generator = "^1.0.3"
->>>>>>> 8a69b3cc
 tomli = { version = "^2.0.1", python = "<3.11" }
 python-dotenv = "^1.0.0"
 # workaround for issue with copier dependency spec allowing major upgrade to pydantic v2
