--- conflicted
+++ resolved
@@ -21,12 +21,9 @@
 pydantic = "^1.10.2"
 mslex = "^1.1.0"
 keyring = "^24.2.0"
-<<<<<<< HEAD
 algokit-utils = "^v1.4.0"
-=======
 pyjwt = "^2.8.0"
 auth0-python = "^4.4.0"
->>>>>>> 76a0d280
 
 [tool.poetry.group.dev.dependencies]
 pytest = "^7.2.0"
