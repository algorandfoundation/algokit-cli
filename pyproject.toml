[tool.poetry]
name = "algokit"
version = "1.4.1"
description = "Algorand development kit command-line interface"
authors = ["Algorand Foundation <contact@algorand.foundation>"]
license = "MIT"
readme = "README.md"

[tool.poetry.dependencies]
python = "^3.10"
click = "^8.1.3"
httpx = "^0.23.1"
copier = "^7.1.0"
questionary = "^1.10.0"
pyclip = "^0.7.0"
shellingham = "^1.5.0.post1"
algokit-client-generator = "^1.0.2"
tomli = { version = "^2.0.1", python = "<3.11" }
python-dotenv = "^1.0.0"
# workaround for issue with copier dependency spec allowing major upgrade to pydantic v2
pydantic = "^1.10.2"
mslex = "^1.1.0"
<<<<<<< HEAD
algokit-utils = {version = "v1.4.0-beta.1", allow-prereleases = true}
=======
keyring = "^24.2.0"
>>>>>>> fd7ca8f3

[tool.poetry.group.dev.dependencies]
pytest = "^7.2.0"
black = {extras = ["d"], version = "^23.1.0"}
ruff = "^0.0.275"
pip-audit = "^2.4.7"
approvaltests = "^7.2.0"
pytest-mock = "^3.10.0"
mypy = "^1.0.0"
pytest-httpx = "^0.21.2"
python-semantic-release = "^7.32.2"
pytest-cov = "^4.0.0"
pre-commit = "^2.20.0"
sphinx = "^6.0.0"
sphinx-click = "^4.4.0"
sphinxnotes-markdown-builder = "^0.5.6"
poethepoet = "^0.17.1"
gfm-toc = "^0.0.7"

[build-system]
requires = ["poetry-core"]
build-backend = "poetry.core.masonry.api"

[tool.poetry.scripts]
algokit = "algokit.cli:algokit"

[tool.poe.tasks]
docs_generate = "sphinx-build -b markdown -E docs/sphinx docs/cli"
docs_toc = "gfm-toc docs/cli/index.md -e 3"
docs_title = {shell = "(echo \"# AlgoKit CLI Reference Documentation\\n\\n\"; cat docs/cli/index.md) > docs/cli/temp.md && mv docs/cli/temp.md docs/cli/index.md"}
docs = ["docs_generate", "docs_toc", "docs_title"]

[tool.ruff]
line-length = 120
select = [
  # all possible codes as of this ruff version are listed here,
  # ones we don't want/need are commented out to make it clear
  # which have been omitted on purpose vs which ones get added
  # in new ruff releases and should be considered for enabling
  "F",      # pyflakes
  "E", "W", # pycodestyle
  "C90",    # mccabe
  "I",      # isort
  "N",      # PEP8 naming
  "UP",     # pyupgrade
  "YTT",    # flake8-2020
  "ANN",    # flake8-annotations
  # "S",    # flake8-bandit
  # "BLE",  # flake8-blind-except
  "FBT",    # flake8-boolean-trap
  "B",      # flake8-bugbear
  "A",      # flake8-builtins
  # "COM",  # flake8-commas
  "C4",     # flake8-comprehensions
  "DTZ",    # flake8-datetimez
  "T10",    # flake8-debugger
  # "DJ",   # flake8-django
  # "EM",   # flake8-errmsg
  # "EXE",  # flake8-executable
  "ISC",    # flake8-implicit-str-concat
  "ICN",    # flake8-import-conventions
  # "G",    # flake8-logging-format
  # "INP",  # flake8-no-pep420
  "PIE",    # flake8-pie
  "T20",    # flake8-print
  "PYI",    # flake8-pyi
  "PT",     # flake8-pytest-style
  "Q",      # flake8-quotes
  "RSE",    # flake8-raise
  "RET",    # flake8-return
  "SLF",    # flake8-self
  "SIM",    # flake8-simplify
  "TID",    # flake8-tidy-imports
  "TCH",    # flake8-type-checking
  "ARG",    # flake8-unused-arguments
  "PTH",    # flake8-use-pathlib
  "ERA",    # eradicate
  # "PD",   # pandas-vet
  "PGH",    # pygrep-hooks
  "PL",     # pylint
  # "TRY",  # tryceratops
  # "NPY",  # NumPy-specific rules
  "RUF",    # Ruff-specific rules
]
ignore = [
  "ANN101", # no type for self
  "ANN102", # no type for cls
  "SIM108", # allow if-else in place of ternary
  "RET505", # allow else after return
]
# Exclude a variety of commonly ignored directories.
exclude = [
    ".direnv",
    ".git",
    ".mypy_cache",
    ".ruff_cache",
    ".venv",
    "__pypackages__",
    "_build",
    "build",
    "dist",
    "node_modules",
    "venv",
    "docs/sphinx",
]
# Allow unused variables when underscore-prefixed.
dummy-variable-rgx = "^(_+|(_+[a-zA-Z0-9_]*[a-zA-Z0-9]+?))$"
# Assume Python 3.10.
target-version = "py310"

[tool.ruff.per-file-ignores]
"tests/**/test_*.py" = ["PLR0913"] # too many args

[tool.ruff.flake8-annotations]
allow-star-arg-any = true
suppress-none-returning = true

[tool.black]
line-length = 120

[tool.pytest.ini_options]
pythonpath = ["src", "tests"]
markers = [
    "mock_platform_system",
]
[tool.mypy]
files = ["src", "tests"]
exclude = ["dist"]
python_version = "3.10"
warn_unused_ignores = true
warn_redundant_casts = true
warn_unused_configs = true
warn_unreachable = true
warn_return_any = true
strict = true
disallow_untyped_decorators = true
disallow_any_generics = false
implicit_reexport = false

[[tool.mypy.overrides]]
module = "approvaltests.*"
ignore_missing_imports = true

[tool.semantic_release]
version_toml = "pyproject.toml:tool.poetry.version"
remove_dist = false
build_command = "poetry build --format wheel"
version_source = "tag"
major_on_zero = true
upload_to_repository = false
tag_commit = true
branch = "main"
commit_message = "{version}\n\nskip-checks: true"<|MERGE_RESOLUTION|>--- conflicted
+++ resolved
@@ -20,11 +20,8 @@
 # workaround for issue with copier dependency spec allowing major upgrade to pydantic v2
 pydantic = "^1.10.2"
 mslex = "^1.1.0"
-<<<<<<< HEAD
-algokit-utils = {version = "v1.4.0-beta.1", allow-prereleases = true}
-=======
 keyring = "^24.2.0"
->>>>>>> fd7ca8f3
+algokit-utils = "^v1.4.0"
 
 [tool.poetry.group.dev.dependencies]
 pytest = "^7.2.0"
