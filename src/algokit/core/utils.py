--- conflicted
+++ resolved
@@ -161,7 +161,10 @@
     return getattr(sys, "frozen", False) and hasattr(sys, "_MEIPASS")
 
 
-<<<<<<< HEAD
+def is_windows() -> bool:
+    return platform.system() == "Windows"
+
+
 def split_command_string(command: str) -> list[str]:
     """
     Parses a command string into a list of arguments, handling both shell and non-shell commands
@@ -248,8 +251,4 @@
     Generate a key for sorting strings that contain both text and numbers.
     For instance, ensures that "name_digit_1" comes before "name_digit_2".
     """
-    return [int(text) if text.isdigit() else text.lower() for text in re.split("([0-9]+)", s)]
-=======
-def is_windows() -> bool:
-    return platform.system() == "Windows"
->>>>>>> 1db9ab82
+    return [int(text) if text.isdigit() else text.lower() for text in re.split("([0-9]+)", s)]