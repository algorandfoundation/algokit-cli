--- conflicted
+++ resolved
@@ -121,9 +121,4 @@
             f"{app_spec_path} and writing to {output_path}"
         )
     elif language.lower() == "python":
-        generate_clients(app_spec=app_spec_path, output=output_path)
-<<<<<<< HEAD
-
-        algokit_client_generator.generate_client(app_spec_path, output_path)
-=======
->>>>>>> f0ed2365
+        generate_clients(app_spec=app_spec_path, output=output_path)