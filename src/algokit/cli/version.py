--- conflicted
+++ resolved
@@ -3,10 +3,5 @@
 
 
 @click.command("version", short_help="Show current version of AlgoKit cli")
-<<<<<<< HEAD
 def version_command():
     print(metadata.version('algokit'))
-=======
-def version():
-    print(metadata.version("algokit"))
->>>>>>> 906cc9af
