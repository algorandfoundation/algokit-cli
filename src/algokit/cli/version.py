--- conflicted
+++ resolved
@@ -4,8 +4,4 @@
 
 @click.command("version", short_help="Show current version of AlgoKit cli")
 def version_command():
-<<<<<<< HEAD
-    print(metadata.version("algokit"))
-=======
-    print(metadata.version('algokit'))
->>>>>>> 4176ee8c
+    print(metadata.version("algokit"))